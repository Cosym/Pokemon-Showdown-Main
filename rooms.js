--- conflicted
+++ resolved
@@ -99,13 +99,9 @@
 						return;
 					} else {
 						try {
-<<<<<<< HEAD
-							p1rating = data.p1rating.rdr;
-							p2rating = data.p2rating.rdr;
-=======
 							p1rating = data.p1rating;
 							p2rating = data.p2rating;
->>>>>>> 82fc0142
+
 							//selfR.add("Ladder updated.");
 
 							var oldacre = Math.round(data.p1rating.oldacre);
